--- conflicted
+++ resolved
@@ -237,10 +237,7 @@
         )
     ]
     print("Found subsets:", subsets)
-<<<<<<< HEAD
-
-=======
->>>>>>> 1f82bd38
+    subsets = ["tiny", "small"]
     if len(subsets) == 0:
         print("No subsets found. Exiting...")
         return

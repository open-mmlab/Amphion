# Copyright (c) 2023 Amphion.
#
# This source code is licensed under the MIT license found in the
# LICENSE file in the root directory of this source tree.

import torch
from librosa.filters import mel as librosa_mel_fn


def dynamic_range_compression_torch(x, C=1, clip_val=1e-5):
    return torch.log(torch.clamp(x, min=clip_val) * C)


def spectral_normalize_torch(magnitudes):
    output = dynamic_range_compression_torch(magnitudes)
    return output


def extract_linear_features(y, cfg, center=False):
    if torch.min(y) < -1.0:
        print("min value is ", torch.min(y))
    if torch.max(y) > 1.0:
        print("max value is ", torch.max(y))

    global hann_window
    hann_window[str(y.device)] = torch.hann_window(cfg.win_size).to(y.device)

    y = torch.nn.functional.pad(
        y.unsqueeze(1),
        (int((cfg.n_fft - cfg.hop_size) / 2), int((cfg.n_fft - cfg.hop_size) / 2)),
        mode="reflect",
    )
    y = y.squeeze(1)

    # complex tensor as default, then use view_as_real for future pytorch compatibility
    spec = torch.stft(
        y,
        cfg.n_fft,
        hop_length=cfg.hop_size,
        win_length=cfg.win_size,
        window=hann_window[str(y.device)],
        center=center,
        pad_mode="reflect",
        normalized=False,
        onesided=True,
        return_complex=True,
    )
    spec = torch.view_as_real(spec)
    spec = torch.sqrt(spec.pow(2).sum(-1) + (1e-9))
<<<<<<< HEAD
    # print("linear spec.shape: ", spec.shape)
=======
>>>>>>> 23dd8e1c
    spec = torch.squeeze(spec, 0)
    return spec


def mel_spectrogram_torch(y, cfg, center=False):
    if torch.min(y) < -1.0:
        print("min value is ", torch.min(y))
    if torch.max(y) > 1.0:
        print("max value is ", torch.max(y))

    global mel_basis, hann_window
    if cfg.fmax not in mel_basis:
        mel = librosa_mel_fn(
            sr=cfg.sample_rate,
            n_fft=cfg.n_fft,
            n_mels=cfg.n_mel,
            fmin=cfg.fmin,
            fmax=cfg.fmax,
        )
        mel_basis[str(cfg.fmax) + "_" + str(y.device)] = (
            torch.from_numpy(mel).float().to(y.device)
        )
        hann_window[str(y.device)] = torch.hann_window(cfg.win_size).to(y.device)

    y = torch.nn.functional.pad(
        y.unsqueeze(1),
        (int((cfg.n_fft - cfg.hop_size) / 2), int((cfg.n_fft - cfg.hop_size) / 2)),
        mode="reflect",
    )
    y = y.squeeze(1)

    spec = torch.stft(
        y,
        cfg.n_fft,
        hop_length=cfg.hop_size,
        win_length=cfg.win_size,
        window=hann_window[str(y.device)],
        center=center,
        pad_mode="reflect",
        normalized=False,
        onesided=True,
        return_complex=True,
    )

    spec = torch.view_as_real(spec)
    spec = torch.sqrt(spec.pow(2).sum(-1) + 1e-6)

    spec = torch.matmul(mel_basis[str(cfg.fmax) + "_" + str(y.device)], spec)
    spec = spectral_normalize_torch(spec)

    return spec


mel_basis = {}
hann_window = {}


def extract_mel_features(
    y,
    cfg,
    center=False
    # n_fft, n_mel, sampling_rate, hop_size, win_size, fmin, fmax, center=False
):
    """Extract mel features

    Args:
        y (tensor): audio data in tensor
        cfg (dict): configuration in cfg.preprocess
        center (bool, optional): In STFT, whether t-th frame is centered at time t*hop_length. Defaults to False.

    Returns:
        tensor: a tensor containing the mel feature calculated based on STFT result
    """
    if torch.min(y) < -1.0:
        print("min value is ", torch.min(y))
    if torch.max(y) > 1.0:
        print("max value is ", torch.max(y))

    global mel_basis, hann_window
    if cfg.fmax not in mel_basis:
        mel = librosa_mel_fn(
            sr=cfg.sample_rate,
            n_fft=cfg.n_fft,
            n_mels=cfg.n_mel,
            fmin=cfg.fmin,
            fmax=cfg.fmax,
        )
        mel_basis[str(cfg.fmax) + "_" + str(y.device)] = (
            torch.from_numpy(mel).float().to(y.device)
        )
        hann_window[str(y.device)] = torch.hann_window(cfg.win_size).to(y.device)

    y = torch.nn.functional.pad(
        y.unsqueeze(1),
        (int((cfg.n_fft - cfg.hop_size) / 2), int((cfg.n_fft - cfg.hop_size) / 2)),
        mode="reflect",
    )
    y = y.squeeze(1)

    # complex tensor as default, then use view_as_real for future pytorch compatibility
    spec = torch.stft(
        y,
        cfg.n_fft,
        hop_length=cfg.hop_size,
        win_length=cfg.win_size,
        window=hann_window[str(y.device)],
        center=center,
        pad_mode="reflect",
        normalized=False,
        onesided=True,
        return_complex=True,
    )
    spec = torch.view_as_real(spec)
    spec = torch.sqrt(spec.pow(2).sum(-1) + (1e-9))

    spec = torch.matmul(mel_basis[str(cfg.fmax) + "_" + str(y.device)], spec)
    spec = spectral_normalize_torch(spec)

    return spec.squeeze(0)


def extract_mel_features_tts(
    y,
    cfg,
    center=False,
    taco=False,
    _stft=None,
):
    """Extract mel features

    Args:
        y (tensor): audio data in tensor
        cfg (dict): configuration in cfg.preprocess
        center (bool, optional): In STFT, whether t-th frame is centered at time t*hop_length. Defaults to False.
        taco: use tacotron mel

    Returns:
        tensor: a tensor containing the mel feature calculated based on STFT result
    """
    if not taco:
        if torch.min(y) < -1.0:
            print("min value is ", torch.min(y))
        if torch.max(y) > 1.0:
            print("max value is ", torch.max(y))

        global mel_basis, hann_window
        if cfg.fmax not in mel_basis:
            mel = librosa_mel_fn(
                sr=cfg.sample_rate,
                n_fft=cfg.n_fft,
                n_mels=cfg.n_mel,
                fmin=cfg.fmin,
                fmax=cfg.fmax,
            )
            mel_basis[str(cfg.fmax) + "_" + str(y.device)] = (
                torch.from_numpy(mel).float().to(y.device)
            )
            hann_window[str(y.device)] = torch.hann_window(cfg.win_size).to(y.device)

        y = torch.nn.functional.pad(
            y.unsqueeze(1),
            (int((cfg.n_fft - cfg.hop_size) / 2), int((cfg.n_fft - cfg.hop_size) / 2)),
            mode="reflect",
        )
        y = y.squeeze(1)

        # complex tensor as default, then use view_as_real for future pytorch compatibility
        spec = torch.stft(
            y,
            cfg.n_fft,
            hop_length=cfg.hop_size,
            win_length=cfg.win_size,
            window=hann_window[str(y.device)],
            center=center,
            pad_mode="reflect",
            normalized=False,
            onesided=True,
            return_complex=True,
        )
        spec = torch.view_as_real(spec)
        spec = torch.sqrt(spec.pow(2).sum(-1) + (1e-9))

        spec = torch.matmul(mel_basis[str(cfg.fmax) + "_" + str(y.device)], spec)
        spec = spectral_normalize_torch(spec)
        spec = spec.squeeze(0)
    else:
        audio = torch.clip(y, -1, 1)
        audio = torch.autograd.Variable(audio, requires_grad=False)
        spec, energy = _stft.mel_spectrogram(audio)
        spec = torch.squeeze(spec, 0)

    spec = torch.matmul(mel_basis[str(cfg.fmax) + "_" + str(y.device)], spec)
    spec = spectral_normalize_torch(spec)

    return spec.squeeze(0)


def amplitude_phase_spectrum(y, cfg):
    hann_window = torch.hann_window(cfg.win_size).to(y.device)

    y = torch.nn.functional.pad(
        y.unsqueeze(1),
        (int((cfg.n_fft - cfg.hop_size) / 2), int((cfg.n_fft - cfg.hop_size) / 2)),
        mode="reflect",
    )
    y = y.squeeze(1)

    stft_spec = torch.stft(
        y,
        cfg.n_fft,
        hop_length=cfg.hop_size,
        win_length=cfg.win_size,
        window=hann_window,
        center=False,
        return_complex=True,
    )

    stft_spec = torch.view_as_real(stft_spec)
    if stft_spec.size()[0] == 1:
        stft_spec = stft_spec.squeeze(0)

    if len(list(stft_spec.size())) == 4:
        rea = stft_spec[:, :, :, 0]  # [batch_size, n_fft//2+1, frames]
        imag = stft_spec[:, :, :, 1]  # [batch_size, n_fft//2+1, frames]
    else:
        rea = stft_spec[:, :, 0]  # [n_fft//2+1, frames]
        imag = stft_spec[:, :, 1]  # [n_fft//2+1, frames]

    log_amplitude = torch.log(
        torch.abs(torch.sqrt(torch.pow(rea, 2) + torch.pow(imag, 2))) + 1e-5
    )  # [n_fft//2+1, frames]
    phase = torch.atan2(imag, rea)  # [n_fft//2+1, frames]

    return log_amplitude, phase, rea, imag<|MERGE_RESOLUTION|>--- conflicted
+++ resolved
@@ -47,10 +47,6 @@
     )
     spec = torch.view_as_real(spec)
     spec = torch.sqrt(spec.pow(2).sum(-1) + (1e-9))
-<<<<<<< HEAD
-    # print("linear spec.shape: ", spec.shape)
-=======
->>>>>>> 23dd8e1c
     spec = torch.squeeze(spec, 0)
     return spec
 

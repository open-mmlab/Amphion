# Copyright (c) 2023 Amphion.
#
# This source code is licensed under the MIT license found in the
# LICENSE file in the root directory of this source tree.

import random
import torch
from torch.nn.utils.rnn import pad_sequence
import json
import os
import numpy as np
from utils.data_utils import *
from processors.acoustic_extractor import cal_normalized_mel, load_mel_extrema
from processors.content_extractor import (
    ContentvecExtractor,
    WhisperExtractor,
    WenetExtractor,
)
from models.base.base_dataset import (
    BaseCollator,
    BaseDataset,
)
from models.base.new_dataset import BaseTestDataset

EPS = 1.0e-12


class SVCDataset(BaseDataset):
    def __init__(self, cfg, dataset, is_valid=False):
        BaseDataset.__init__(self, cfg, dataset, is_valid=is_valid)

        cfg = self.cfg

        if cfg.model.condition_encoder.use_whisper:
            self.whisper_aligner = WhisperExtractor(self.cfg)
            self.utt2whisper_path = load_content_feature_path(
                self.metadata, cfg.preprocess.processed_dir, cfg.preprocess.whisper_dir
            )

        if cfg.model.condition_encoder.use_contentvec:
            self.contentvec_aligner = ContentvecExtractor(self.cfg)
            self.utt2contentVec_path = load_content_feature_path(
                self.metadata,
                cfg.preprocess.processed_dir,
                cfg.preprocess.contentvec_dir,
            )

        if cfg.model.condition_encoder.use_mert:
            self.utt2mert_path = load_content_feature_path(
                self.metadata, cfg.preprocess.processed_dir, cfg.preprocess.mert_dir
            )
        if cfg.model.condition_encoder.use_wenet:
            self.wenet_aligner = WenetExtractor(self.cfg)
            self.utt2wenet_path = load_content_feature_path(
                self.metadata, cfg.preprocess.processed_dir, cfg.preprocess.wenet_dir
            )

    def __getitem__(self, index):
        single_feature = BaseDataset.__getitem__(self, index)

        utt_info = self.metadata[index]
        dataset = utt_info["Dataset"]
        uid = utt_info["Uid"]
        utt = "{}_{}".format(dataset, uid)

        if self.cfg.model.condition_encoder.use_whisper:
            assert "target_len" in single_feature.keys()
            aligned_whisper_feat = self.whisper_aligner.offline_align(
                np.load(self.utt2whisper_path[utt]), single_feature["target_len"]
            )
            single_feature["whisper_feat"] = aligned_whisper_feat

        if self.cfg.model.condition_encoder.use_contentvec:
            assert "target_len" in single_feature.keys()
            aligned_contentvec = self.contentvec_aligner.offline_align(
                np.load(self.utt2contentVec_path[utt]), single_feature["target_len"]
            )
            single_feature["contentvec_feat"] = aligned_contentvec

        if self.cfg.model.condition_encoder.use_mert:
            assert "target_len" in single_feature.keys()
            aligned_mert_feat = align_content_feature_length(
                np.load(self.utt2mert_path[utt]),
                single_feature["target_len"],
                source_hop=self.cfg.preprocess.mert_hop_size,
            )
            single_feature["mert_feat"] = aligned_mert_feat

        if self.cfg.model.condition_encoder.use_wenet:
            assert "target_len" in single_feature.keys()
            aligned_wenet_feat = self.wenet_aligner.offline_align(
                np.load(self.utt2wenet_path[utt]), single_feature["target_len"]
            )
            single_feature["wenet_feat"] = aligned_wenet_feat

        # print(single_feature.keys())
        # for k, v in single_feature.items():
        #     if type(v) in [torch.Tensor, np.ndarray]:
        #         print(k, v.shape)
        #     else:
        #         print(k, v)
        # exit()

        return self.clip_if_too_long(single_feature)

    def __len__(self):
        return len(self.metadata)

    def random_select(self, feature_seq_len, max_seq_len, ending_ts=2812):
        """
        ending_ts: to avoid invalid whisper features for over 30s audios
            2812 = 30 * 24000 // 256
        """
        ts = max(feature_seq_len - max_seq_len, 0)
        ts = min(ts, ending_ts - max_seq_len)

        start = random.randint(0, ts)
        end = start + max_seq_len
        return start, end

    def clip_if_too_long(self, sample, max_seq_len=512):
        """
        sample :
            {
                'spk_id': (1,),
                'target_len': int
                'mel': (seq_len, dim),
                'frame_pitch': (seq_len,)
                'frame_energy': (seq_len,)
                'content_vector_feat': (seq_len, dim)
            }
        """

        if sample["target_len"] <= max_seq_len:
            return sample

        start, end = self.random_select(sample["target_len"], max_seq_len)
        sample["target_len"] = end - start

        for k in sample.keys():
            if k == "audio":
                # audio should be clipped in hop_size scale
<<<<<<< HEAD
                sample[k] = sample[k][start * self.cfg.preprocess.hop_size:end * self.cfg.preprocess.hop_size]
=======
                sample[k] = sample[k][
                    start
                    * self.cfg.preprocess.hop_size : end
                    * self.cfg.preprocess.hop_size
                ]
>>>>>>> 3adde48a
            elif k == "audio_len":
                sample[k] = (end - start) * self.cfg.preprocess.hop_size
            elif k not in ["spk_id", "target_len"]:
                sample[k] = sample[k][start:end]

        return sample


class SVCCollator(BaseCollator):
    """Zero-pads model inputs and targets based on number of frames per step"""

    def __init__(self, cfg):
        BaseCollator.__init__(self, cfg)

    def __call__(self, batch):
        parsed_batch_features = BaseCollator.__call__(self, batch)
        return parsed_batch_features


class SVCTestDataset(BaseTestDataset):
    def __init__(self, args, cfg, infer_type):
        BaseTestDataset.__init__(self, args, cfg, infer_type)
        self.metadata = self.get_metadata()

        target_singer = args.target_singer
        self.cfg = cfg
        self.trans_key = args.trans_key
        assert type(target_singer) == str

        self.target_singer = target_singer.split("_")[-1]
        self.target_dataset = target_singer.replace(
            "_{}".format(self.target_singer), ""
        )
        if cfg.preprocess.mel_min_max_norm:
<<<<<<< HEAD
            self.target_mel_extrema = load_mel_extrema(cfg.preprocess, self.target_dataset)
=======
            self.target_mel_extrema = load_mel_extrema(
                cfg.preprocess, self.target_dataset
            )
>>>>>>> 3adde48a
            self.target_mel_extrema = torch.as_tensor(
                self.target_mel_extrema[0]
            ), torch.as_tensor(self.target_mel_extrema[1])

        ######### Load source acoustic features #########
        if cfg.preprocess.use_spkid:
            spk2id_path = os.path.join(args.acoustics_dir, cfg.preprocess.spk2id)
            # utt2sp_path = os.path.join(self.data_root, cfg.preprocess.utt2spk)

            with open(spk2id_path, "r") as f:
                self.spk2id = json.load(f)
            # print("self.spk2id", self.spk2id)

        if cfg.preprocess.use_uv:
            self.utt2uv_path = {
                f'{utt_info["Dataset"]}_{utt_info["Uid"]}': os.path.join(
                    cfg.preprocess.processed_dir,
                    utt_info["Dataset"],
                    cfg.preprocess.uv_dir,
                    utt_info["Uid"] + ".npy",
                )
                for utt_info in self.metadata
            }

        if cfg.preprocess.use_frame_pitch:
            self.utt2frame_pitch_path = {
                f'{utt_info["Dataset"]}_{utt_info["Uid"]}': os.path.join(
                    cfg.preprocess.processed_dir,
                    utt_info["Dataset"],
                    cfg.preprocess.pitch_dir,
                    utt_info["Uid"] + ".npy",
                )
                for utt_info in self.metadata
            }

            # Target F0 median
            target_f0_statistics_path = os.path.join(
                cfg.preprocess.processed_dir,
                self.target_dataset,
                cfg.preprocess.pitch_dir,
                "statistics.json",
            )
            self.target_pitch_median = json.load(open(target_f0_statistics_path, "r"))[
                f"{self.target_dataset}_{self.target_singer}"
            ]["voiced_positions"]["median"]

            # Source F0 median (if infer from file)
            if infer_type == "from_file":
                source_audio_name = cfg.inference.source_audio_name
                source_f0_statistics_path = os.path.join(
                    cfg.preprocess.processed_dir,
                    source_audio_name,
                    cfg.preprocess.pitch_dir,
                    "statistics.json",
                )
                self.source_pitch_median = json.load(
                    open(source_f0_statistics_path, "r")
                )[f"{source_audio_name}_{source_audio_name}"]["voiced_positions"][
                    "median"
                ]
            else:
                self.source_pitch_median = None

        if cfg.preprocess.use_frame_energy:
            self.utt2frame_energy_path = {
                f'{utt_info["Dataset"]}_{utt_info["Uid"]}': os.path.join(
                    cfg.preprocess.processed_dir,
                    utt_info["Dataset"],
                    cfg.preprocess.energy_dir,
                    utt_info["Uid"] + ".npy",
                )
                for utt_info in self.metadata
            }

        if cfg.preprocess.use_mel:
            self.utt2mel_path = {
                f'{utt_info["Dataset"]}_{utt_info["Uid"]}': os.path.join(
                    cfg.preprocess.processed_dir,
                    utt_info["Dataset"],
                    cfg.preprocess.mel_dir,
                    utt_info["Uid"] + ".npy",
                )
                for utt_info in self.metadata
            }

        ######### Load source content features' path #########
        if cfg.model.condition_encoder.use_whisper:
            self.whisper_aligner = WhisperExtractor(cfg)
            self.utt2whisper_path = load_content_feature_path(
                self.metadata, cfg.preprocess.processed_dir, cfg.preprocess.whisper_dir
            )

        if cfg.model.condition_encoder.use_contentvec:
            self.contentvec_aligner = ContentvecExtractor(cfg)
            self.utt2contentVec_path = load_content_feature_path(
                self.metadata,
                cfg.preprocess.processed_dir,
                cfg.preprocess.contentvec_dir,
            )

        if cfg.model.condition_encoder.use_mert:
            self.utt2mert_path = load_content_feature_path(
                self.metadata, cfg.preprocess.processed_dir, cfg.preprocess.mert_dir
            )
        if cfg.model.condition_encoder.use_wenet:
            self.wenet_aligner = WenetExtractor(cfg)
            self.utt2wenet_path = load_content_feature_path(
                self.metadata, cfg.preprocess.processed_dir, cfg.preprocess.wenet_dir
            )

    def __getitem__(self, index):
        single_feature = {}

        utt_info = self.metadata[index]
        dataset = utt_info["Dataset"]
        uid = utt_info["Uid"]
        utt = "{}_{}".format(dataset, uid)

        source_dataset = self.metadata[index]["Dataset"]

        if self.cfg.preprocess.use_spkid:
            single_feature["spk_id"] = np.array(
                [self.spk2id[f"{self.target_dataset}_{self.target_singer}"]],
                dtype=np.int32,
            )

        ######### Get Acoustic Features Item #########
        if self.cfg.preprocess.use_mel:
            mel = np.load(self.utt2mel_path[utt])
            assert mel.shape[0] == self.cfg.preprocess.n_mel  # [n_mels, T]
            if self.cfg.preprocess.use_min_max_norm_mel:
                # mel norm
                mel = cal_normalized_mel(mel, source_dataset, self.cfg.preprocess)

            if "target_len" not in single_feature.keys():
                single_feature["target_len"] = mel.shape[1]
            single_feature["mel"] = mel.T  # [T, n_mels]

        if self.cfg.preprocess.use_frame_pitch:
            frame_pitch_path = self.utt2frame_pitch_path[utt]
            frame_pitch = np.load(frame_pitch_path)

            if self.trans_key:
                try:
                    self.trans_key = int(self.trans_key)
                except:
                    pass
                if type(self.trans_key) == int:
                    frame_pitch = transpose_key(frame_pitch, self.trans_key)
                elif self.trans_key:
                    assert self.target_singer

                    frame_pitch = pitch_shift_to_target(
                        frame_pitch, self.target_pitch_median, self.source_pitch_median
                    )

            if "target_len" not in single_feature.keys():
                single_feature["target_len"] = len(frame_pitch)
            aligned_frame_pitch = align_length(
                frame_pitch, single_feature["target_len"]
            )
            single_feature["frame_pitch"] = aligned_frame_pitch

            if self.cfg.preprocess.use_uv:
                frame_uv_path = self.utt2uv_path[utt]
                frame_uv = np.load(frame_uv_path)
                aligned_frame_uv = align_length(frame_uv, single_feature["target_len"])
                aligned_frame_uv = [
                    0 if frame_uv else 1 for frame_uv in aligned_frame_uv
                ]
                aligned_frame_uv = np.array(aligned_frame_uv)
                single_feature["frame_uv"] = aligned_frame_uv

        if self.cfg.preprocess.use_frame_energy:
            frame_energy_path = self.utt2frame_energy_path[utt]
            frame_energy = np.load(frame_energy_path)
            if "target_len" not in single_feature.keys():
                single_feature["target_len"] = len(frame_energy)
            aligned_frame_energy = align_length(
                frame_energy, single_feature["target_len"]
            )
            single_feature["frame_energy"] = aligned_frame_energy

        ######### Get Content Features Item #########
        if self.cfg.model.condition_encoder.use_whisper:
            assert "target_len" in single_feature.keys()
            aligned_whisper_feat = self.whisper_aligner.offline_align(
                np.load(self.utt2whisper_path[utt]), single_feature["target_len"]
            )
            single_feature["whisper_feat"] = aligned_whisper_feat

        if self.cfg.model.condition_encoder.use_contentvec:
            assert "target_len" in single_feature.keys()
            aligned_contentvec = self.contentvec_aligner.offline_align(
                np.load(self.utt2contentVec_path[utt]), single_feature["target_len"]
            )
            single_feature["contentvec_feat"] = aligned_contentvec

        if self.cfg.model.condition_encoder.use_mert:
            assert "target_len" in single_feature.keys()
            aligned_mert_feat = align_content_feature_length(
                np.load(self.utt2mert_path[utt]),
                single_feature["target_len"],
                source_hop=self.cfg.preprocess.mert_hop_size,
            )
            single_feature["mert_feat"] = aligned_mert_feat

        if self.cfg.model.condition_encoder.use_wenet:
            assert "target_len" in single_feature.keys()
            aligned_wenet_feat = self.wenet_aligner.offline_align(
                np.load(self.utt2wenet_path[utt]), single_feature["target_len"]
            )
            single_feature["wenet_feat"] = aligned_wenet_feat

        return single_feature

    def __len__(self):
        return len(self.metadata)


class SVCTestCollator:
    """Zero-pads model inputs and targets based on number of frames per step"""

    def __init__(self, cfg):
        self.cfg = cfg

    def __call__(self, batch):
        packed_batch_features = dict()

        # mel: [b, T, n_mels]
        # frame_pitch, frame_energy: [1, T]
        # target_len: [1]
        # spk_id: [b, 1]
        # mask: [b, T, 1]

        for key in batch[0].keys():
            if key == "target_len":
                packed_batch_features["target_len"] = torch.LongTensor(
                    [b["target_len"] for b in batch]
                )
                masks = [
                    torch.ones((b["target_len"], 1), dtype=torch.long) for b in batch
                ]
                packed_batch_features["mask"] = pad_sequence(
                    masks, batch_first=True, padding_value=0
                )
            else:
                values = [torch.from_numpy(b[key]) for b in batch]
                packed_batch_features[key] = pad_sequence(
                    values, batch_first=True, padding_value=0
                )

        return packed_batch_features<|MERGE_RESOLUTION|>--- conflicted
+++ resolved
@@ -140,15 +140,11 @@
         for k in sample.keys():
             if k == "audio":
                 # audio should be clipped in hop_size scale
-<<<<<<< HEAD
-                sample[k] = sample[k][start * self.cfg.preprocess.hop_size:end * self.cfg.preprocess.hop_size]
-=======
                 sample[k] = sample[k][
                     start
                     * self.cfg.preprocess.hop_size : end
                     * self.cfg.preprocess.hop_size
                 ]
->>>>>>> 3adde48a
             elif k == "audio_len":
                 sample[k] = (end - start) * self.cfg.preprocess.hop_size
             elif k not in ["spk_id", "target_len"]:
@@ -183,13 +179,9 @@
             "_{}".format(self.target_singer), ""
         )
         if cfg.preprocess.mel_min_max_norm:
-<<<<<<< HEAD
-            self.target_mel_extrema = load_mel_extrema(cfg.preprocess, self.target_dataset)
-=======
             self.target_mel_extrema = load_mel_extrema(
                 cfg.preprocess, self.target_dataset
             )
->>>>>>> 3adde48a
             self.target_mel_extrema = torch.as_tensor(
                 self.target_mel_extrema[0]
             ), torch.as_tensor(self.target_mel_extrema[1])

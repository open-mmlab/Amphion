# Copyright (c) 2023 Amphion.
#
# This source code is licensed under the MIT license found in the
# LICENSE file in the root directory of this source tree.

import json
import os
import torchaudio
import numpy as np
import torch
from utils.data_utils import *
from torch.nn.utils.rnn import pad_sequence
from text import text_to_sequence
from text.text_token_collation import phoneIDCollation
from processors.acoustic_extractor import cal_normalized_mel

from models.base.base_dataset import (
    BaseDataset,
    BaseCollator,
    BaseTestDataset,
    BaseTestCollator,
)

from processors.content_extractor import (
    ContentvecExtractor,
    WenetExtractor,
    WhisperExtractor,
)


class TTSDataset(BaseDataset):
<<<<<<< HEAD
    def __init__(self, args, cfg, is_valid=False):
        super().__init__(args, cfg, is_valid)
=======
    def __init__(self, cfg, dataset, is_valid=False):
        """
        Args:
            cfg: config
            dataset: dataset name
            is_valid: whether to use train or valid dataset
        """

        assert isinstance(dataset, str)

        self.cfg = cfg

        processed_data_dir = os.path.join(cfg.preprocess.processed_dir, dataset)
        meta_file = cfg.preprocess.valid_file if is_valid else cfg.preprocess.train_file
        self.metafile_path = os.path.join(processed_data_dir, meta_file)
        self.metadata = self.get_metadata()

        """
        load spk2id and utt2spk from json file
            spk2id: {spk1: 0, spk2: 1, ...}
            utt2spk: {dataset_uid: spk1, ...}
        """
        if cfg.preprocess.use_spkid:
            dataset = self.metadata[0]["Dataset"]

            spk2id_path = os.path.join(processed_data_dir, cfg.preprocess.spk2id)
            with open(spk2id_path, "r") as f:
                self.spk2id = json.load(f)

            utt2spk_path = os.path.join(processed_data_dir, cfg.preprocess.utt2spk)
            self.utt2spk = dict()
            with open(utt2spk_path, "r") as f:
                for line in f.readlines():
                    utt, spk = line.strip().split("\t")
                    self.utt2spk[utt] = spk

        if cfg.preprocess.use_uv:
            self.utt2uv_path = {}
            for utt_info in self.metadata:
                dataset = utt_info["Dataset"]
                uid = utt_info["Uid"]
                utt = "{}_{}".format(dataset, uid)
                self.utt2uv_path[utt] = os.path.join(
                    cfg.preprocess.processed_dir,
                    dataset,
                    cfg.preprocess.uv_dir,
                    uid + ".npy",
                )

        if cfg.preprocess.use_frame_pitch:
            self.utt2frame_pitch_path = {}
            for utt_info in self.metadata:
                dataset = utt_info["Dataset"]
                uid = utt_info["Uid"]
                utt = "{}_{}".format(dataset, uid)

                self.utt2frame_pitch_path[utt] = os.path.join(
                    cfg.preprocess.processed_dir,
                    dataset,
                    cfg.preprocess.pitch_dir,
                    uid + ".npy",
                )

        if cfg.preprocess.use_frame_energy:
            self.utt2frame_energy_path = {}
            for utt_info in self.metadata:
                dataset = utt_info["Dataset"]
                uid = utt_info["Uid"]
                utt = "{}_{}".format(dataset, uid)

                self.utt2frame_energy_path[utt] = os.path.join(
                    cfg.preprocess.processed_dir,
                    dataset,
                    cfg.preprocess.energy_dir,
                    uid + ".npy",
                )

        if cfg.preprocess.use_mel:
            self.utt2mel_path = {}
            for utt_info in self.metadata:
                dataset = utt_info["Dataset"]
                uid = utt_info["Uid"]
                utt = "{}_{}".format(dataset, uid)

                self.utt2mel_path[utt] = os.path.join(
                    cfg.preprocess.processed_dir,
                    dataset,
                    cfg.preprocess.mel_dir,
                    uid + ".npy",
                )

        if cfg.preprocess.use_linear:
            self.utt2linear_path = {}
            for utt_info in self.metadata:
                dataset = utt_info["Dataset"]
                uid = utt_info["Uid"]
                utt = "{}_{}".format(dataset, uid)

                self.utt2linear_path[utt] = os.path.join(
                    cfg.preprocess.processed_dir,
                    dataset,
                    cfg.preprocess.linear_dir,
                    uid + ".npy",
                )

        if cfg.preprocess.use_audio:
            self.utt2audio_path = {}
            for utt_info in self.metadata:
                dataset = utt_info["Dataset"]
                uid = utt_info["Uid"]
                utt = "{}_{}".format(dataset, uid)

                if cfg.preprocess.extract_audio:
                    self.utt2audio_path[utt] = os.path.join(
                        cfg.preprocess.processed_dir,
                        dataset,
                        cfg.preprocess.audio_dir,
                        uid + ".wav",
                    )
                else:
                    self.utt2audio_path[utt] = utt_info["Path"]

                    # self.utt2audio_path[utt] = os.path.join(
                    #     cfg.preprocess.processed_dir,
                    #     dataset,
                    #     cfg.preprocess.audio_dir,
                    #     uid + ".numpy",
                    # )

        elif cfg.preprocess.use_label:
            self.utt2label_path = {}
            for utt_info in self.metadata:
                dataset = utt_info["Dataset"]
                uid = utt_info["Uid"]
                utt = "{}_{}".format(dataset, uid)

                self.utt2label_path[utt] = os.path.join(
                    cfg.preprocess.processed_dir,
                    dataset,
                    cfg.preprocess.label_dir,
                    uid + ".npy",
                )
        elif cfg.preprocess.use_one_hot:
            self.utt2one_hot_path = {}
            for utt_info in self.metadata:
                dataset = utt_info["Dataset"]
                uid = utt_info["Uid"]
                utt = "{}_{}".format(dataset, uid)

                self.utt2one_hot_path[utt] = os.path.join(
                    cfg.preprocess.processed_dir,
                    dataset,
                    cfg.preprocess.one_hot_dir,
                    uid + ".npy",
                )

        if cfg.preprocess.use_text or cfg.preprocess.use_phone:
            self.utt2seq = {}
            for utt_info in self.metadata:
                dataset = utt_info["Dataset"]
                uid = utt_info["Uid"]
                utt = "{}_{}".format(dataset, uid)

                if cfg.preprocess.use_text:
                    text = utt_info["Text"]
                    sequence = text_to_sequence(text, cfg.preprocess.text_cleaners)
                elif cfg.preprocess.use_phone:
                    # load phoneme squence from phone file
                    phone_path = os.path.join(
                        processed_data_dir, cfg.preprocess.phone_dir, uid + ".phone"
                    )
                    with open(phone_path, "r") as fin:
                        phones = fin.readlines()
                        assert len(phones) == 1
                        phones = phones[0].strip()
                    phones_seq = phones.split(" ")

                    phon_id_collator = phoneIDCollation(cfg, dataset=dataset)
                    sequence = phon_id_collator.get_phone_id_sequence(cfg, phones_seq)

                self.utt2seq[utt] = sequence
>>>>>>> a6e147ca

    def __getitem__(self, index):
        utt_info = self.metadata[index]

        dataset = utt_info["Dataset"]
        uid = utt_info["Uid"]
        utt = "{}_{}".format(dataset, uid)

        single_feature = dict()

        if self.cfg.preprocess.use_spkid:
            single_feature["spk_id"] = np.array(
                [self.spk2id[self.utt2spk[utt]]], dtype=np.int32
            )

        if self.cfg.preprocess.use_mel:
            mel = np.load(self.utt2mel_path[utt])
            assert mel.shape[0] == self.cfg.preprocess.n_mel  # [n_mels, T]
            if self.cfg.preprocess.use_min_max_norm_mel:
                # do mel norm
                mel = cal_normalized_mel(mel, utt_info["Dataset"], self.cfg.preprocess)

            if "target_len" not in single_feature.keys():
                single_feature["target_len"] = mel.shape[1]
            single_feature["mel"] = mel.T  # [T, n_mels]

        if self.cfg.preprocess.use_linear:
            linear = np.load(self.utt2linear_path[utt])
            if "target_len" not in single_feature.keys():
                single_feature["target_len"] = linear.shape[1]
            single_feature["linear"] = linear.T  # [T, n_linear]

        if self.cfg.preprocess.use_frame_pitch:
            frame_pitch_path = self.utt2frame_pitch_path[utt]
            frame_pitch = np.load(frame_pitch_path)
            if "target_len" not in single_feature.keys():
                single_feature["target_len"] = len(frame_pitch)
            aligned_frame_pitch = align_length(
                frame_pitch, single_feature["target_len"]
            )
            single_feature["frame_pitch"] = aligned_frame_pitch

            if self.cfg.preprocess.use_uv:
                frame_uv_path = self.utt2uv_path[utt]
                frame_uv = np.load(frame_uv_path)
                aligned_frame_uv = align_length(frame_uv, single_feature["target_len"])
                aligned_frame_uv = [
                    0 if frame_uv else 1 for frame_uv in aligned_frame_uv
                ]
                aligned_frame_uv = np.array(aligned_frame_uv)
                single_feature["frame_uv"] = aligned_frame_uv

        if self.cfg.preprocess.use_frame_energy:
            frame_energy_path = self.utt2frame_energy_path[utt]
            frame_energy = np.load(frame_energy_path)
            if "target_len" not in single_feature.keys():
                single_feature["target_len"] = len(frame_energy)
            aligned_frame_energy = align_length(
                frame_energy, single_feature["target_len"]
            )
            single_feature["frame_energy"] = aligned_frame_energy

        if self.cfg.preprocess.use_audio:
            audio, sr = torchaudio.load(self.utt2audio_path[utt])
            audio = audio.cpu().numpy().squeeze()
            single_feature["audio"] = audio
            single_feature["audio_len"] = audio.shape[0]

        if self.cfg.preprocess.use_phone or self.cfg.preprocess.use_text:
            single_feature["phone_seq"] = np.array(self.utt2seq[utt])
            single_feature["phone_len"] = len(self.utt2seq[utt])

        return single_feature

    def __len__(self):
        return super().__len__()

    def get_metadata(self):
        return super().get_metadata()


class TTSCollator(BaseCollator):
    """Zero-pads model inputs and targets based on number of frames per step"""

    def __init__(self, cfg):
        super().__init__(cfg)

    def __call__(self, batch):
        parsed_batch_features = super().__call__(batch)
        return parsed_batch_features


class TTSTestDataset(BaseTestDataset):
    def __init__(self, args, cfg):
        self.cfg = cfg

        # inference from test list file
        if args.test_list_file is not None:
            # construst metadata
            self.metadata = []

            with open(args.test_list_file, "r") as fin:
                for idx, line in enumerate(fin.readlines()):
                    utt_info = {}

                    utt_info["Dataset"] = "test"
                    utt_info["Text"] = line.strip()
                    utt_info["Uid"] = str(idx)
                    self.metadata.append(utt_info)

        else:
            assert args.testing_set
            self.metafile_path = os.path.join(
                cfg.preprocess.processed_dir,
                args.dataset,
                "{}.json".format(args.testing_set),
            )
            self.metadata = self.get_metadata()

    def __getitem__(self, index):
        single_feature = {}

        return single_feature

    def __len__(self):
        return len(self.metadata)


class TTSTestCollator(BaseTestCollator):
    """Zero-pads model inputs and targets based on number of frames per step"""

    def __init__(self, cfg):
        self.cfg = cfg

    def __call__(self, batch):
        packed_batch_features = dict()

        # mel: [b, T, n_mels]
        # frame_pitch, frame_energy: [1, T]
        # target_len: [1]
        # spk_id: [b, 1]
        # mask: [b, T, 1]

        for key in batch[0].keys():
            if key == "target_len":
                packed_batch_features["target_len"] = torch.LongTensor(
                    [b["target_len"] for b in batch]
                )
                masks = [
                    torch.ones((b["target_len"], 1), dtype=torch.long) for b in batch
                ]
                packed_batch_features["mask"] = pad_sequence(
                    masks, batch_first=True, padding_value=0
                )
            elif key == "phone_len":
                packed_batch_features["phone_len"] = torch.LongTensor(
                    [b["phone_len"] for b in batch]
                )
                masks = [
                    torch.ones((b["phone_len"], 1), dtype=torch.long) for b in batch
                ]
                packed_batch_features["phn_mask"] = pad_sequence(
                    masks, batch_first=True, padding_value=0
                )
            elif key == "audio_len":
                packed_batch_features["audio_len"] = torch.LongTensor(
                    [b["audio_len"] for b in batch]
                )
                masks = [
                    torch.ones((b["audio_len"], 1), dtype=torch.long) for b in batch
                ]
            else:
                values = [torch.from_numpy(b[key]) for b in batch]
                packed_batch_features[key] = pad_sequence(
                    values, batch_first=True, padding_value=0
                )
        return packed_batch_features<|MERGE_RESOLUTION|>--- conflicted
+++ resolved
@@ -29,10 +29,6 @@
 
 
 class TTSDataset(BaseDataset):
-<<<<<<< HEAD
-    def __init__(self, args, cfg, is_valid=False):
-        super().__init__(args, cfg, is_valid)
-=======
     def __init__(self, cfg, dataset, is_valid=False):
         """
         Args:
@@ -214,7 +210,6 @@
                     sequence = phon_id_collator.get_phone_id_sequence(cfg, phones_seq)
 
                 self.utt2seq[utt] = sequence
->>>>>>> a6e147ca
 
     def __getitem__(self, index):
         utt_info = self.metadata[index]
